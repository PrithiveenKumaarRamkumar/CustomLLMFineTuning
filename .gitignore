<<<<<<< HEAD
secrets/
=======
# Byte-compiled / optimized / DLL files
__pycache__/
*.py[cod]
*$py.class

# C extensions
*.so

# Distribution / packaging
.Python
build/
develop-eggs/
dist/
downloads/
eggs/
.eggs/
lib/
lib64/
parts/
sdist/
var/
wheels/
*.egg-info/
.installed.cfg
*.egg

# PyInstaller
*.manifest
*.spec

# Installer logs
pip-log.txt
pip-delete-this-directory.txt

# Unit test / coverage reports
htmlcov/
.tox/
.nox/
.coverage
.coverage.*
.cache
nosetests.xml
coverage.xml
*.cover
*.py,cover
.hypothesis/
.pytest_cache/

# Translations
*.mo
*.pot

# Django/Flask stuff:
*.log
local_settings.py
db.sqlite3

# Scrapy stuff:
.scrapy

# Sphinx documentation
docs/_build/

# PyBuilder
target/

# Jupyter Notebook
.ipynb_checkpoints

# IPython
profile_default/
ipython_config.py

# pyenv
.python-version

# Environments
.env
.venv
env/
venv/
ENV/
env.bak/
venv.bak/

# IDE
.vscode/
.idea/
*.swp
*.swo
*~

# OS
.DS_Store
Thumbs.db

# Project-specific
data/raw/*
data/processed/*
!data/raw/.gitkeep
!data/processed/.gitkeep

# Adapters and models (tracked by DVC)
adapters/
*.bin
*.safetensors

# DVC
/dvc.lock

# MLflow
mlruns/

# Airflow
orchestration/airflow/logs/
orchestration/airflow/airflow.db

# Node modules (frontend)
ui/frontend/node_modules/
ui/frontend/dist/
ui/frontend/.env.local

# Secrets
*.pem
*.key
service-account*.json
secrets/
gcs-key.json/
.credentials/
credentials/
**/.*credentials*
*.json.secret
.env.vault
.vault
oauth/
tokens/
api_keys.txt
api_keys.json

# Python
*.pyc
.Python
pip-log.txt
pip-delete-this-directory.txt
.tox/
.coverage
.pytest_cache/
htmlcov/

# Backend-specific
.env
.env.local
.env.*.local

# Database
*.db
*.sqlite
*.sqlite3

# Large files
*.tar
*.tar.gz
*.zip
*.rar

# Model checkpoints and artifacts
checkpoints/
*.ckpt
*.pt
*.pth
models/*.bin
models/*.safetensors

# Frontend build
frontend/.next/
frontend/out/
frontend/.env.local
frontend/.env.*.local

# Credentials and config
credentials/
config/*.local.yaml
.env.vault
 
# Test fixtures and sensitive test files
# Ignore test data, local test envs and common secret filename patterns
tests/*.json
tests/*.env
tests/*.yml
tests/*.yaml
tests/*.data
tests/fixtures/
tests/code_dataset.json
.env.test
.env.*.test
tests/.env*
**/*password*
**/*passwd*
**/*secret*
**/*credentials*
**/*api_key*
**/*apikey*
**/*token*
**/*tokens*
**/*api-keys*
*.secret
>>>>>>> aeb20cb5
<|MERGE_RESOLUTION|>--- conflicted
+++ resolved
@@ -1,6 +1,3 @@
-<<<<<<< HEAD
-secrets/
-=======
 # Byte-compiled / optimized / DLL files
 __pycache__/
 *.py[cod]
@@ -206,5 +203,4 @@
 **/*token*
 **/*tokens*
 **/*api-keys*
-*.secret
->>>>>>> aeb20cb5
+*.secret